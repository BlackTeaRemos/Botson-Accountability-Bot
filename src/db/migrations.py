<<<<<<< HEAD
=======
"""Database schema migrations: generate initial DDL from ORM models and apply versions.
"""

from __future__ import annotations

>>>>>>> dbdd3c3f
from sqlalchemy import create_engine
from sqlalchemy.sql import text
import os

# Import models for metadata
from .models import Base

# Use metadata from models
metadata = Base.metadata
def GenerateMigrationSql() -> str:
    """Generate SQL DDL statements from SQLAlchemy metadata.
    
    Returns:
        Combined SQL string with all CREATE TABLE and CREATE INDEX statements.
    """
    from sqlalchemy.schema import CreateTable, CreateIndex
    
    sql_statements: list[str] = []
    
    # Generate CREATE TABLE statements
    for table in metadata.sorted_tables:
        stmt = str(CreateTable(table).compile(create_engine('sqlite://'))).strip()
        if not stmt.endswith(";"):
            stmt += ";"
        sql_statements.append(stmt)
    
    # Generate CREATE INDEX statements for indexes not covered by table constraints
    for table in metadata.sorted_tables:
        for index in table.indexes:
            if not index._column_flag:  # Skip implicit indexes from unique constraints
                stmt = str(CreateIndex(index).compile(create_engine('sqlite://'))).strip()
                if not stmt.endswith(";"):
                    stmt += ";"
                sql_statements.append(stmt)
    
    return '\n'.join(sql_statements)

MIGRATIONS: list[tuple[int, str]] = [
    (
        1,
        GenerateMigrationSql(),
    ),
    (
        2,
        """
        CREATE TABLE IF NOT EXISTS settings (
            id INTEGER NOT NULL, 
            key VARCHAR NOT NULL, 
            value TEXT NOT NULL DEFAULT '', 
            created_at DATETIME NOT NULL DEFAULT CURRENT_TIMESTAMP, 
            updated_at DATETIME NOT NULL DEFAULT CURRENT_TIMESTAMP, 
            PRIMARY KEY (id), 
            UNIQUE (key)
        );
        CREATE INDEX IF NOT EXISTS idx_settings_key ON settings (key);
        """,
    ),
    # Migration 2: add settings table for runtime config (excludes secrets like token)
    (
        2,
        (
            """
            CREATE TABLE IF NOT EXISTS settings (
                id INTEGER PRIMARY KEY AUTOINCREMENT,
                key VARCHAR NOT NULL UNIQUE,
                value TEXT NOT NULL,
                updated_at DATETIME DEFAULT CURRENT_TIMESTAMP
            );
            """
        ).strip(),
    ),
]


def EnsureMigrated(database_path: str) -> None:
    """Ensure the database is migrated to the latest schema version.

    Connects to the database, checks the current schema version, and applies
    any pending migrations by executing the SQL statements.

    Args:
        database_path: Path to the SQLite database file.
    """
    # Create parent directory if necessary so SQLite can create the DB file
    parent_dir = os.path.dirname(os.path.abspath(database_path))
    if parent_dir and not os.path.exists(parent_dir):
        os.makedirs(parent_dir, exist_ok=True)

    # Create engine for migrations
    engine = create_engine(
        f"sqlite:///{database_path}",
        connect_args={
            "check_same_thread": False,
        }
    )
    
    # Set up SQLite pragmas
    with engine.connect() as conn:
        conn.exec_driver_sql("PRAGMA journal_mode=WAL")
        conn.exec_driver_sql("PRAGMA foreign_keys=ON")
        conn.commit()

    # Run migrations inside a single transaction to keep state consistent
    with engine.begin() as connection:
        connection.execute(text(
            """
            CREATE TABLE IF NOT EXISTS schema_version (
                version INTEGER NOT NULL,
                applied_at TIMESTAMP DEFAULT CURRENT_TIMESTAMP
            )
            """
        ))

        result = connection.execute(text(
            "SELECT version FROM schema_version ORDER BY version DESC LIMIT 1"
        ))
        row = result.fetchone()
        current_version = row[0] if row else 0

        # Apply pending migrations
        for migration_version, migration_sql in MIGRATIONS:
            if migration_version > current_version and migration_sql.strip():
                # Split and execute SQL statements
                sql_statements = [stmt.strip() for stmt in migration_sql.strip().split(";") if stmt.strip()]
                for sql_statement in sql_statements:
                    connection.execute(text(sql_statement))

                # Record migration completion (use named bind parameter for SQLAlchemy 2.x)
                connection.execute(
                    text("INSERT INTO schema_version(version) VALUES (:version)"),
                    {"version": migration_version},
                )<|MERGE_RESOLUTION|>--- conflicted
+++ resolved
@@ -1,11 +1,8 @@
-<<<<<<< HEAD
-=======
 """Database schema migrations: generate initial DDL from ORM models and apply versions.
 """
 
 from __future__ import annotations
 
->>>>>>> dbdd3c3f
 from sqlalchemy import create_engine
 from sqlalchemy.sql import text
 import os
