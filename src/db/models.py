--- conflicted
+++ resolved
@@ -160,19 +160,11 @@
 
 
 class Setting(Base):
-<<<<<<< HEAD
     """Key-value settings stored in DB for runtime overrides.
-
-    Only non-sensitive configuration is stored here. Values are JSON strings
-    encoded/decoded by the service layer.
-=======
-    """Global key/value configuration settings for the bot.
->>>>>>> dbdd3c3f
     """
     __tablename__ = 'settings'
 
     id = Column(Integer, primary_key=True, autoincrement=True)
-<<<<<<< HEAD
     key = Column(String, nullable=False, unique=True)
     value = Column(Text, nullable=False, default='')
     created_at = Column(DateTime, nullable=False, server_default=text('CURRENT_TIMESTAMP'))
@@ -182,9 +174,4 @@
     __table_args__ = (
         UniqueConstraint('key'),
         Index('idx_settings_key', 'key'),
-    )
-=======
-    key = Column(String, unique=True, nullable=False)
-    value = Column(Text, nullable=False)
-    updated_at = Column(DateTime, nullable=False, server_default=text('CURRENT_TIMESTAMP'))
->>>>>>> dbdd3c3f
+    )