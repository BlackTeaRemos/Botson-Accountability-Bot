--- conflicted
+++ resolved
@@ -1,12 +1,6 @@
 """Small utilities used by command modules.
-
-<<<<<<< HEAD
-=======
-This module provides helpers for serializing and formatting data for display
-in Discord messages and logs.
 """
 
->>>>>>> dbdd3c3f
 from typing import Any, Dict, cast
 
 
@@ -24,11 +18,7 @@
     return json.dumps(data, separators=(",", ":"), sort_keys=True)
 
 
-<<<<<<< HEAD
 def FormatDiagnosticsMarkdown(snapshot: Dict[str, Any]) -> str:
-=======
-def format_diagnostics_markdown(snapshot: Dict[str, Any]) -> str:
->>>>>>> dbdd3c3f
     """Render a concise, human-readable diagnostics summary for Discord.
 
     The returned string is plain text with simple sections. It is designed to
@@ -41,11 +31,7 @@
         str: Readable diagnostics summary suitable for sending as a message.
 
     Examples:
-<<<<<<< HEAD
         >>> fmt = FormatDiagnosticsMarkdown({
-=======
-        >>> fmt = format_diagnostics_markdown({
->>>>>>> dbdd3c3f
         ...     "database": {"status": "ok"},
         ...     "counts": {"channels": 2, "messages": 10, "habit_daily_scores": 5},
         ...     "disk": {"free_mb": 15360},
