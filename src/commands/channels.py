"""Channel registration related commands, grouped under /channel."""

from typing import Any
import discord
from discord import app_commands


<<<<<<< HEAD
def RegisterChannelCommands(bot: Any, channels_service: Any) -> None:
    """Register channel management commands on the bot.

    Args:
        bot: The Discord bot instance to register commands on.
        channels_service: The channel registration service instance.

    Returns:
        None

    Example:
        RegisterChannelCommands(bot, channels_service)
    """
    channel_group = app_commands.Group(name="channel", description="Channel management")

    @channel_group.command(name="register", description="Register current channel for habit tracking")
    async def RegisterChannel(interaction: discord.Interaction):
        """Register the current channel for habit tracking.

        Args:
            interaction: The Discord interaction object.

        Returns:
            None
        """
        # If not invoked in a guild text channel, reply immediately and exit.
=======
def register_channel_commands(bot: Any, channels_service: Any) -> None:
    channel_group = app_commands.Group(name="channel", description="Channel management")

    @channel_group.command(name="register", description="Register current channel for habit tracking")
    async def register_channel(interaction: discord.Interaction):
        await interaction.response.defer(ephemeral=True, thinking=True)
>>>>>>> dbdd3c3f
        cid = interaction.channel_id
        if cid is None:
            await interaction.response.send_message(
                "This command must be used in a server text channel.", ephemeral=True
            )
            return
<<<<<<< HEAD

        # Defer while we perform registration work
        await interaction.response.defer(ephemeral=True, thinking=True)
        try:
            await channels_service.register(cid, interaction.user.id, None)
            await interaction.followup.send("Channel registered for habit tracking.")
        except Exception as e:
            # Send error via followup since we've already deferred
            await interaction.followup.send(f"Failed to register channel: {e}")
=======
        await channels_service.register(cid, interaction.user.id, None)
        await interaction.followup.send("Channel registered for habit tracking.")
>>>>>>> dbdd3c3f

    bot.tree.add_command(channel_group)

    # Keep references for analyzers
<<<<<<< HEAD
    _registered_channel_cmds: dict[str, object] = {"register": RegisterChannel}
=======
    _registered_channel_cmds: dict[str, object] = {"register": register_channel}
>>>>>>> dbdd3c3f
    _ = _registered_channel_cmds<|MERGE_RESOLUTION|>--- conflicted
+++ resolved
@@ -4,8 +4,6 @@
 import discord
 from discord import app_commands
 
-
-<<<<<<< HEAD
 def RegisterChannelCommands(bot: Any, channels_service: Any) -> None:
     """Register channel management commands on the bot.
 
@@ -32,22 +30,12 @@
             None
         """
         # If not invoked in a guild text channel, reply immediately and exit.
-=======
-def register_channel_commands(bot: Any, channels_service: Any) -> None:
-    channel_group = app_commands.Group(name="channel", description="Channel management")
-
-    @channel_group.command(name="register", description="Register current channel for habit tracking")
-    async def register_channel(interaction: discord.Interaction):
-        await interaction.response.defer(ephemeral=True, thinking=True)
->>>>>>> dbdd3c3f
         cid = interaction.channel_id
         if cid is None:
             await interaction.response.send_message(
                 "This command must be used in a server text channel.", ephemeral=True
             )
             return
-<<<<<<< HEAD
-
         # Defer while we perform registration work
         await interaction.response.defer(ephemeral=True, thinking=True)
         try:
@@ -56,17 +44,9 @@
         except Exception as e:
             # Send error via followup since we've already deferred
             await interaction.followup.send(f"Failed to register channel: {e}")
-=======
-        await channels_service.register(cid, interaction.user.id, None)
-        await interaction.followup.send("Channel registered for habit tracking.")
->>>>>>> dbdd3c3f
 
     bot.tree.add_command(channel_group)
 
     # Keep references for analyzers
-<<<<<<< HEAD
     _registered_channel_cmds: dict[str, object] = {"register": RegisterChannel}
-=======
-    _registered_channel_cmds: dict[str, object] = {"register": register_channel}
->>>>>>> dbdd3c3f
     _ = _registered_channel_cmds