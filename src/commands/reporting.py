--- conflicted
+++ resolved
@@ -18,7 +18,6 @@
     channels: ChannelRegistrationService,
     config: AppConfig,
 ) -> None:
-<<<<<<< HEAD
     """Register reporting-related slash commands on the bot.
 
     Args:
@@ -36,10 +35,6 @@
     """
     # ----- Internal implementations to allow reuse between top-level and grouped commands -----
     async def _WeeklyReportImpl(interaction: discord.Interaction) -> None:
-=======
-    # ----- Internal implementations to allow reuse between top-level and grouped commands -----
-    async def _weekly_report_impl(interaction: discord.Interaction) -> None:
->>>>>>> dbdd3c3f
         try:
             guild_style = None
             if interaction.guild_id:
@@ -84,14 +79,9 @@
                     await interaction.followup.send(f"Error generating report: {e}", ephemeral=True)
             except Exception:
                 print(f"[weekly_report] Failed to send error response: {e}")
-<<<<<<< HEAD
     pass
 
     async def _WeeklyEmbedImpl(interaction: discord.Interaction) -> None:
-=======
-
-    async def _weekly_embed_impl(interaction: discord.Interaction) -> None:
->>>>>>> dbdd3c3f
         try:
             channel_id = interaction.channel_id
             if channel_id is None:
@@ -155,15 +145,10 @@
                 await interaction.response.send_message(f"Embed report error: {e}", ephemeral=True)
             else:
                 await interaction.followup.send(f"Embed report error: {e}", ephemeral=True)
-<<<<<<< HEAD
     # No-op
     pass
 
     async def _SetReportStyleImpl(interaction: discord.Interaction, style: str) -> None:
-=======
-
-    async def _set_report_style_impl(interaction: discord.Interaction, style: str) -> None:
->>>>>>> dbdd3c3f
         valid = {"style1","style2","style3","style4"}
         if style not in valid:
             await interaction.response.send_message(f"Invalid style. Choose one of: {', '.join(sorted(valid))}.", ephemeral=True)
@@ -173,15 +158,10 @@
             return
         storage.set_guild_report_style(interaction.guild_id, style)
         await interaction.response.send_message(f"Report style set to {style}.", ephemeral=True)
-<<<<<<< HEAD
     # No-op
     pass
 
     async def _ClearWeekImpl(interaction: discord.Interaction) -> None:
-=======
-
-    async def _clear_week_impl(interaction: discord.Interaction) -> None:
->>>>>>> dbdd3c3f
         try:
             channel_id = interaction.channel_id
             if channel_id is None:
@@ -197,15 +177,10 @@
                 await interaction.response.send_message(f"Clear failed: {e}", ephemeral=True)
             else:
                 await interaction.followup.send(f"Clear failed: {e}", ephemeral=True)
-<<<<<<< HEAD
     # No-op
     pass
 
     async def _BackfillImpl(interaction: discord.Interaction) -> None:
-=======
-
-    async def _backfill_impl(interaction: discord.Interaction) -> None:
->>>>>>> dbdd3c3f
         try:
             await interaction.response.defer(ephemeral=True, thinking=True)
             channel_id = interaction.channel_id
@@ -233,7 +208,6 @@
     report_group = app_commands.Group(name="report", description="Reporting commands")
 
     @report_group.command(name="weekly", description="Generate a weekly report image (normalized scores)")
-<<<<<<< HEAD
     async def ReportWeekly(interaction: discord.Interaction):
         await _WeeklyReportImpl(interaction)
 
@@ -248,22 +222,6 @@
     @report_group.command(name="backfill", description="Backfill last 7 days of messages for this channel")
     async def ReportBackfill(interaction: discord.Interaction):
         await _BackfillImpl(interaction)
-=======
-    async def report_weekly(interaction: discord.Interaction):
-        await _weekly_report_impl(interaction)
-
-    @report_group.command(name="embed", description="Generate weekly report as an embed (no image)")
-    async def report_embed(interaction: discord.Interaction):
-        await _weekly_embed_impl(interaction)
-
-    @report_group.command(name="clear_week", description="Clear current week's daily scores for this channel")
-    async def report_clear_week(interaction: discord.Interaction):
-        await _clear_week_impl(interaction)
-
-    @report_group.command(name="backfill", description="Backfill last 7 days of messages for this channel")
-    async def report_backfill(interaction: discord.Interaction):
-        await _backfill_impl(interaction)
->>>>>>> dbdd3c3f
 
     # Subgroup: /report style set
     style_group = app_commands.Group(name="style", description="Report style commands", parent=report_group)
@@ -280,31 +238,18 @@
             Choice(name="style4", value="style4"),
         ]
     )
-<<<<<<< HEAD
     async def ReportStyleSet(interaction: discord.Interaction, style: str):
         await _SetReportStyleImpl(interaction, style)
-=======
-    async def report_style_set(interaction: discord.Interaction, style: str):
-        await _set_report_style_impl(interaction, style)
->>>>>>> dbdd3c3f
 
     # Finally, add the group (and its subgroup) to the bot tree
     bot.tree.add_command(report_group)
 
     # Keep explicit references to subcommand callables to appease static analyzers
     _registered_report_commands: dict[str, object] = {
-<<<<<<< HEAD
         "weekly": ReportWeekly,
         "embed": ReportEmbed,
         "clear_week": ReportClearWeek,
         "backfill": ReportBackfill,
         "style_set": ReportStyleSet,
-=======
-        "weekly": report_weekly,
-        "embed": report_embed,
-        "clear_week": report_clear_week,
-        "backfill": report_backfill,
-        "style_set": report_style_set,
->>>>>>> dbdd3c3f
     }
     _ = _registered_report_commands