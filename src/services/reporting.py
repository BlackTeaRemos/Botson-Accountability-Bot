--- conflicted
+++ resolved
@@ -5,10 +5,7 @@
 import pandas as pd
 import matplotlib.pyplot as plt
 from sqlalchemy.orm import Session
-<<<<<<< HEAD
-# from sqlalchemy import text  # kept for potential future raw SQL use
-=======
->>>>>>> dbdd3c3f
+
 from ..db.connection import Database
 from ..db.models import HabitDailyScore
 from ..core.config import AppConfig
@@ -24,30 +21,16 @@
         self.config = config
 
     def _fetch_raw_scores(self, days: int) -> List[Dict[str, Any]]:
-<<<<<<< HEAD
-        """Return raw daily score rows; windowing is applied after normalization.
-
-        We intentionally fetch all rows ordered by date, because tests insert
-        historical fixed dates and expect `days` to mean "last N unique dates present"
-        rather than relative to current wall-clock time.
-=======
         """Return daily aggregate rows for the last `days` distinct dates present.
->>>>>>> dbdd3c3f
         """
         session: Session = self.db.GetSession()
         try:
-<<<<<<< HEAD
             # Query using SQLAlchemy ORM – fetch all and order by date
-=======
-            # Fetch all rows ordered by date ascending
->>>>>>> dbdd3c3f
             scores = (
                 session.query(HabitDailyScore)
                 .order_by(HabitDailyScore.date.asc())
                 .all()
             )
-<<<<<<< HEAD
-
             # Convert to dictionary format matching the original structure
             result: List[Dict[str, Any]] = []
             for score in scores:
@@ -73,32 +56,6 @@
                         # Skip malformed raw rows silently; normalization will handle typical cases
                         continue
             return result
-=======
-
-            # Determine the last N distinct dates
-            all_dates_sorted: List[str] = []
-            seen: set[str] = set()
-            for s in scores:
-                d = str(getattr(s, 'date'))
-                if d not in seen:
-                    seen.add(d)
-                    all_dates_sorted.append(d)
-            if days > 0:
-                keep_set = set(all_dates_sorted[-days:])
-            else:
-                keep_set = set(all_dates_sorted)
-
-            # Convert to dictionary format, filtering by selected dates
-            return [
-                {
-                    'user_id': score.user_id,
-                    'date': score.date,
-                    'raw_score_sum': float(getattr(score, 'raw_score_sum') or 0.0),
-                }
-                for score in scores
-                if str(getattr(score, 'date')) in keep_set
-            ]
->>>>>>> dbdd3c3f
         finally:
             session.close()
 
